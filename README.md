--- conflicted
+++ resolved
@@ -1,4 +1,6 @@
-# Rqueue aka RedisQueue  
+# Rqueue aka RedisQueue  [![Rqueue](https://raw.githubusercontent.com/sonus21/rqueue/master/docs/static/RQueue-icon.png)](https://raw.githubusercontent.com/sonus21/rqueue/master/docs/static/RQueue-icon.png)
+
+ 
 [![Build Status](https://travis-ci.org/sonus21/rqueue.svg?branch=master)](https://travis-ci.org/sonus21/rqueue)
 [![Coverage Status](https://coveralls.io/repos/github/sonus21/rqueue/badge.svg?branch=master)](https://coveralls.io/github/sonus21/rqueue?branch=master)
 
@@ -33,22 +35,14 @@
 * Get latest one from [Maven central](https://search.maven.org/search?q=g:com.github.sonus21%20AND%20a:rqueue-spring-boot-starter)
     * Gradle
     ```groovy
-<<<<<<< HEAD
         implementation 'com.github.sonus21:rqueue-spring-boot-starter:1.3-RELEASE'
-=======
-        implementation 'com.github.sonus21:rqueue-spring-boot-starter:1.2-RELEASE'
->>>>>>> 3d818f34
     ```
     * Maven
     ```xml
      <dependency>
         <groupId>com.github.sonus21</groupId>
         <artifactId>rqueue-spring-boot-starter</artifactId>
-<<<<<<< HEAD
         <version>1.3-RELEASE</version>
-=======
-        <version>1.2-RELEASE</version>
->>>>>>> 3d818f34
         <type>pom</type>
     </dependency>
     ```
@@ -59,22 +53,14 @@
     Get latest one from [Maven central](https://search.maven.org/search?q=g:com.github.sonus21%20AND%20a:rqueue-spring)
     * Gradle
     ```groovy
-<<<<<<< HEAD
         implementation 'com.github.sonus21:rqueue-spring:1.3-RELEASE'
-=======
-        implementation 'com.github.sonus21:rqueue-spring:1.2-RELEASE'
->>>>>>> 3d818f34
     ```
     * Maven
     ```xml
      <dependency>
        <groupId>com.github.sonus21</groupId>
        <artifactId>rqueue-spring</artifactId>
-<<<<<<< HEAD
        <version>1.3-RELEASE</version>
-=======
-       <version>1.2-RELEASE</version>
->>>>>>> 3d818f34
        <type>pom</type>
      </dependency>
     ```
